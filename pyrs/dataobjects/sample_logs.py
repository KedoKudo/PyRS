--- conflicted
+++ resolved
@@ -193,20 +193,20 @@
     @subruns.setter
     def subruns(self, value):
         '''Set the subruns and build up associated values'''
-<<<<<<< HEAD
         self._subruns.set(value)
-=======
-        if self._subruns.size != 0:
-            if not self.matching_subruns(value):
-                raise RuntimeError('Cannot set subruns on non-empty SampleLog '
-                                   '(previous={}, new={})'.format(self._subruns, value))
-        value = _coerce_to_ndarray(value)
-        if not np.all(value[:-1] < value[1:]):
-            print('Unsorted sub runs: {}'.format(value))
-            raise RuntimeError('sub runs are not sorted in increasing order.  Items not in orders are {}'
-                               ''.format(value[np.where((value[1:] - value[:-1]) != 1)]))
-        self._subruns = value
->>>>>>> a97466ad
+
+# =======
+#         if self._subruns.size != 0:
+#             if not self.matching_subruns(value):
+#                 raise RuntimeError('Cannot set subruns on non-empty SampleLog '
+#                                    '(previous={}, new={})'.format(self._subruns, value))
+#         value = _coerce_to_ndarray(value)
+#         if not np.all(value[:-1] < value[1:]):
+#             print('Unsorted sub runs: {}'.format(value))
+#             raise RuntimeError('sub runs are not sorted in increasing order.  Items not in orders are {}'
+#                                ''.format(value[np.where((value[1:] - value[:-1]) != 1)]))
+#         self._subruns = value
+# >>>>>>> master
 
     def matching_subruns(self, subruns):
         return self._subruns == subruns
