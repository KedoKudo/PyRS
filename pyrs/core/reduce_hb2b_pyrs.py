# This is a prototype reduction engine for HB2B living independently from Mantid
import numpy as np
import numpy
from pyrs.core import instrument_geometry
from pyrs.utilities import checkdatatypes
from mantid.simpleapi import CreateWorkspace, SortXAxis, ResampleX
import time


class ResidualStressInstrument(object):
    """
    This is a class to define HB2B instrument geometry and related calculation
    """
    def __init__(self, instrument_setup):
        """
        initialization
        :param instrument_setup:
        """
        # check input
        checkdatatypes.check_type('Instrument setup', instrument_setup,
                                  instrument_geometry.AnglerCameraDetectorGeometry)

        # Instrument geometry parameters
        self._instrument_geom_params = instrument_setup

        # Pixels' positions without calibration. It is kept stable upon calibration values (shifts) and arm (000 plane)
        self._raw_pixel_matrix = self._set_uncalibrated_pixels()  # never been used for external client: len(shape) = 3

        self._pixel_matrix = None  # used by external after build_instrument: matrix for pixel positions
        self._pixel_2theta_matrix = None  # matrix for pixel's 2theta value
        self._pixel_eta_matrix = None  # matrix for pixel's eta value

        self._wave_length = None

        return

    @staticmethod
    def _rotate_detector(detector_matrix, rotation_matrix):
        """
        rotate instrument
        :param detector_matrix:
        :param rotation_matrix:
        :return:
        """
        rotate_det = np.zeros(detector_matrix.shape, dtype='float')

        for i in range(3):
            for j in range(3):
                temp_det = rotation_matrix[i, j] * detector_matrix[:, :, j]
                rotate_det[:, :, i] += temp_det[:, :]

        return rotate_det

    def _set_uncalibrated_pixels(self):
        """
        set up a matrix of pixels instrument on XY plane (Z=0)
        Note:
          1. the pixel matrix is set up such that with a simple reshape to 1D, the order of the pixel ID is ordered
             from lower left corner, going up and then going right.
          2. this is not a useful geometry because arm length is not set.
        :return: numpy.ndarray; shape = (num_rows) x (num_cols) x 3
        """
        assert self._instrument_geom_params is not None, 'Initial instrument setup is not set yet'

        # build raw instrument/pixel matrix
        num_rows, num_columns = self._instrument_geom_params.detector_size
        pixel_size_x, pixel_size_y = self._instrument_geom_params.pixel_dimension
        # arm_length = self._instrument_geom_params.arm_length

        # instrument is a N x M matrix, each element has
        pixel_matrix = np.ndarray(shape=(num_rows, num_columns, 3), dtype='float')

        # set Y as different from each row
        start_y_pos = -(num_rows * 0.5 - 0.5) * pixel_size_y
        start_x_pos = (num_columns * 0.5 - 0.5) * pixel_size_x

        for row_index in range(num_rows):
            pixel_matrix[row_index, :, 1] = start_y_pos + float(row_index) * pixel_size_y
        # set X as different from each column
        for col_index in range(num_columns):
            pixel_matrix[:, col_index, 0] = start_x_pos - float(col_index) * pixel_size_x
        # set Z: zero at origin
        pixel_matrix[:, :, 2] = 0.

        # Transpose is required to match instrument pixel ID arrangement:
        # This is the only pixel positions to be transposed in the instrument setup
        # Causing Error?  FIXME -
        pixel_matrix = pixel_matrix.transpose((1, 0, 2))

        return pixel_matrix

    def build_instrument(self, two_theta, instrument_calibration):
        """
        build instrument considering calibration
        step 1: rotate instrument according to the calibration
        step 2: rotate instrument about 2theta
        :param two_theta
        :param instrument_calibration: AnglerCameraDetectorShift or None (no calibration)
        :return:
        """
        # check input
        checkdatatypes.check_float_variable('2theta', two_theta, (None, None))

        print ('[DB...L101] Build instrument: 2theta = {}, arm = {}'
               ''.format(two_theta, self._instrument_geom_params.arm_length))

        # make a copy from raw (constant position)
        self._pixel_matrix = self._raw_pixel_matrix.copy()

        if instrument_calibration is not None:
            # check type
            checkdatatypes.check_type('Instrument calibration', instrument_calibration,
                                      instrument_geometry.AnglerCameraDetectorShift)

            # shift center
            self._pixel_matrix[:, :, 0] += instrument_calibration.center_shift_x
            self._pixel_matrix[:, :, 1] += instrument_calibration.center_shift_y

            # rotation around instrument center
            # get rotation matrix at origin (for flip, spin and vertical): all data from calibration value
            rot_x_flip = instrument_calibration.rotation_x * np.pi / 180.
            rot_y_flip = instrument_calibration.rotation_y * np.pi / 180.
            rot_z_spin = instrument_calibration.rotation_z * np.pi / 180.
            calib_matrix = self.generate_rotation_matrix(rot_x_flip, rot_y_flip, rot_z_spin)
            # print ('[DB...BAT] Calibration rotation matrix:\n{}'.format(calib_matrix))
            # and rotate at origin
            self._pixel_matrix = self._rotate_detector(self._pixel_matrix, calib_matrix)
        # END-IF-ELSE

        # push to +Z at length of detector arm
        arm_l2 = self._instrument_geom_params.arm_length
        if instrument_calibration is not None:
            # Apply the shift on Z (arm length)
            arm_l2 += instrument_calibration.center_shift_z
        # END-IF
        self._pixel_matrix[:, :, 2] += arm_l2

        # rotate 2theta
        two_theta_rad = two_theta * np.pi / 180.
        two_theta_rot_matrix = self._cal_rotation_matrix_y(two_theta_rad)
        self._pixel_matrix = self._rotate_detector(self._pixel_matrix, two_theta_rot_matrix)

        # get 2theta and eta
        self._calculate_pixel_2theta()
        self._calculate_pixel_eta()
        return self._pixel_matrix

    def _calculate_pixel_2theta(self):
        """
        convert the pixel position matrix to 2theta. Result is recorded to self._pixel_2theta_matrix
        :return:
        """
        # check whether instrument is well built
        if self._pixel_matrix is None:
            raise RuntimeError('Instrument has not been built yet. Pixel matrix is missing')

        # define
        k_in_vec = [0, 0, 1]

        det_pos_array = self._pixel_matrix.copy()

        if len(self._pixel_matrix[:].shape) == 3:
            # N x M x 3 array
            # convert detector position matrix to 2theta

            # normalize the detector position 2D array
            det_pos_norm_matrix = np.sqrt(self._pixel_matrix[:][:, :, 0] ** 2 +
                                          self._pixel_matrix[:][:, :, 1] ** 2 +
                                          self._pixel_matrix[:][:, :, 2] ** 2)
            #### Instrument K_in is fixed to [0,0,1]
            # normalize pixel position for diffraction angle
            #for i_dir in range(3):
            #    det_pos_array[:, :, i_dir] /= det_pos_norm_matrix

            # convert to  2theta in degree
            #diff_angle_cos_matrix = det_pos_array[:, :, 0] * k_in_vec[0] + det_pos_array[:, :, 1] * k_in_vec[1] + \
            #                        det_pos_array[:, :, 2] * k_in_vec[2]
            #twotheta_matrix = np.arccos(diff_angle_cos_matrix) * 180 / np.pi
            twotheta_matrix = np.arccos(det_pos_array[:, :, 2] / det_pos_norm_matrix ) * 180 / np.pi

            return_value = twotheta_matrix
        else:
            # (N x M) x 3 array
            # convert detector positions array to 2theta array
            # normalize the detector position 2D array
            det_pos_norm_array = np.sqrt(det_pos_array[:, 0] ** 2 + det_pos_array[:, 1] ** 2 + det_pos_array[:, 2] ** 2)

            #### Instrument K_in is fixed to [0,0,1]            
            # normalize pixel position for diffraction angle
            #for i_dir in range(3):
            #    des_pos_array[:, i_dir] /= det_pos_norm_array

            # convert to  2theta in degree
            #diff_angle_cos_array = det_pos_array[:, 0] * k_in_vec[0] + det_pos_array[:, 1] * k_in_vec[1] + \
            #                       det_pos_array[:, 2] * k_in_vec[2]

            #twotheta_array = np.arccos(diff_angle_cos_array) * 180 / np.pi
            twotheta_array = np.arccos( det_pos_array[:, 2] / det_pos_norm_array ) * 180 / np.pi
            return_value = twotheta_array
        # END-IF-ELSE

        self._pixel_2theta_matrix = return_value

        return

    def _calculate_pixel_eta(self):
        """
        convert the pixel position matrix to 2theta. Result is recorded to self._pixel_eta_matrix
        :return:
        """
        # check whether instrument is well built
        if self._pixel_matrix is None:
            raise RuntimeError('Instrument has not been built yet. Pixel matrix is missing')

        # define

        det_pos_array = self._pixel_matrix.copy()

        if len(self._pixel_matrix[:].shape) == 3:
            # N x M x 3 array
            # convert detector position matrix to 2theta

            eta_matrix = 180. - np.arctan2(det_pos_array[:, :, 1],  det_pos_array[:, :,0] ) * 180 / np.pi
            eta_temp = eta_matrix.reshape(-1)
            index = np.where( eta_temp > 180. ) [0]
            eta_temp[index] -= 360
            eta_matrix = eta_temp.reshape(eta_matrix.shape)

            return_value = eta_matrix
        else:
            # (N x M) x 3 array
            # convert detector positions array to 2theta array
            # normalize the detector position 2D array

            eta_array = 180. - np.arctan2(det_pos_array[:, 1],  det_pos_array[:,0] ) * 180 / np.pi
            index = np.where( eta_array > 180. ) [0]
            eta_array[index] -= 360

            return_value = eta_array
        # END-IF-ELSE

        self._pixel_eta_matrix = return_value

        return

    def generate_rotation_matrix(self, rot_x_rad, rot_y_rad, rot_z_rad):
        """
        build a ration matrix with 3 orthognol directions
        :param rot_x_rad: rotation about X-axis in rad (flip forward/backward)
        :param rot_y_rad: rotation about Y-axis in rad (vertical rotation)
        :param rot_z_rad: rotation about Z-axis in rad (spin)
        :return:
        """
        rot_x_matrix = self._cal_rotation_matrix_x(rot_x_rad)
        rot_y_matrix = self._cal_rotation_matrix_y(rot_y_rad)
        rot_z_matrix = self._cal_rotation_matrix_z(rot_z_rad)

        rotation_matrix = rot_x_matrix * rot_y_matrix * rot_z_matrix

        return rotation_matrix

    @staticmethod
    def _cal_rotation_matrix_x(angle_rad):
        """
        build rotation matrix around X-axis
        :param angle_rad:
        :return:
        """
        rotate_matrix = numpy.matrix([[1., 0., 0.],
                                      [0., numpy.cos(angle_rad), -numpy.sin(angle_rad)],
                                      [0., numpy.sin(angle_rad), numpy.cos(angle_rad)]],
                                     'float')

        return rotate_matrix

    @staticmethod
    def _cal_rotation_matrix_y(angle_rad):
        """
        build rotation matrix around Y-axis
        :param angle_rad:
        :return:
        """
        rotate_matrix = numpy.matrix([[numpy.cos(angle_rad), 0., numpy.sin(angle_rad)],
                                      [0., 1., 0.],
                                      [-numpy.sin(angle_rad), 0., numpy.cos(angle_rad)]],
                                     'float')

        return rotate_matrix

    @staticmethod
    def _cal_rotation_matrix_z(angle_rad):
        """
        build rotation matrix around Z-axis
        :param angle_rad:
        :return:
        """
        rotate_matrix = numpy.matrix([[numpy.cos(angle_rad), -numpy.sin(angle_rad), 0.],
                                      [numpy.sin(angle_rad), numpy.cos(angle_rad), 0.],
                                      [0., 0., 1.]],
                                     'float')

        return rotate_matrix

    def get_pixel_matrix(self):
        """
        return the 2D matrix of pixels' coordination
        :return: 3D array (2D of 1-D array) (N x M x 3)
        """
        if self._pixel_matrix is None:
            raise RuntimeError('Instrument has not been built yet')

        return self._pixel_matrix

    def get_pixels_2theta(self, dimension):
        """
        get the 2theta values for all the pixels
        :param dimension: 1 for array, 2 for matrix
        :return:
        """
        if self._pixel_2theta_matrix is None:
            raise RuntimeError('2theta values for all the pixels are not calculated yet. (instrument not built')

        if dimension == 1:
            m, n = self._pixel_2theta_matrix.shape
            two_theta_values = self._pixel_2theta_matrix.reshape((m*n,))
        else:
            two_theta_values = self._pixel_2theta_matrix[:, :]

        return two_theta_values

    def get_eta_values(self, dimension):
        """
        get the 2theta values for all the pixels
        :param dimension: 1 for array, 2 for matrix
        :return:
        """
        if self._pixel_eta_matrix is None:
            raise RuntimeError('2theta values for all the pixels are not calculated yet. (instrument not built')

        if dimension == 1:
            m, n = self._pixel_eta_matrix.shape
            eta_values = self._pixel_eta_matrix.reshape((m*n,))
        else:
            eta_values = self._pixel_eta_matrix[:, :]

        return eta_values

    def get_dspacing_value(self, dimension=1):
        """
        get the dspacing value for all pixels
        :param dimension:
        :return:
        """
        two_theta_array = self.get_pixels_2theta(dimension)
        print ('[DB...BAT] 2theta range: ({}, {})'
               ''.format(two_theta_array.min(), two_theta_array.max()))
        assert isinstance(two_theta_array, numpy.ndarray), 'check'

        # convert to d-spacing
        d_spacing_array = 0.5 * self._wave_length / numpy.sin(0.5 * two_theta_array * numpy.pi / 180.)
        assert isinstance(d_spacing_array, numpy.ndarray)

        print ('[DB...BAT] Converted d-spacing range: ({}, {})'
               ''.format(d_spacing_array.min(), d_spacing_array.max()))

        return d_spacing_array

    def get_pixel_array(self):
        """
        return the 1D array of pixels' coordination in the order of pixel IDs
        :return: 2D array ((N x M) x 3)
        """
        if self._pixel_matrix is None:
            raise RuntimeError('Instrument has not been built yet')

        num_x, num_y, num_z = self._pixel_matrix.shape
        if num_z != 3:
            raise RuntimeError('Pixel matrix shall have (x, y, 3) shape but not {}'
                               ''.format(self._pixel_matrix.shape))

        # reshape to 1D
        pixel_pos_array = self._pixel_matrix.reshape((num_x * num_y), 3)

        return pixel_pos_array

    def set_wave_length(self, w_l):
        self._wave_length = w_l


class PyHB2BReduction(object):
    """ A class to reduce HB2B data in pure Python and numpy
    """
    def __init__(self, instrument, wave_length=None):
        """
        initialize the instrument
        :param instrument
        """
        self._instrument = ResidualStressInstrument(instrument)

        if wave_length is not None:
            self._instrument.set_wave_length(wave_length)

        self._detector_2theta = None
        self._detector_counts = None
        self._detector_mask = None

        return

    @property
    def instrument(self):
        """
        Return instrument geometry/calculation instance
        :return:
        """
        return self._instrument

    def build_instrument(self, calibration):
        """ Build an instrument for each pixel's position in cartesian coordinate
        :param calibration: AnglerCameraDetectorShift from geometry calibration
        :return: 2D numpy array
        """
        if calibration is not None:
            checkdatatypes.check_type('Instrument geometry calibrated shift', calibration,
                                      instrument_geometry.AnglerCameraDetectorShift)

        self._instrument.build_instrument(self._detector_2theta, instrument_calibration=calibration)

        return

    def build_instrument_prototype(self, two_theta, arm_length_shift, center_shift_x, center_shift_y,
                                   rot_x_flip, rot_y_flip, rot_z_spin):
        """
        build an instrument
        :param two_theta: 2theta position of the detector panel.  It shall be negative to sample log value
        :param arm_length_shift: shift along Z-direction (arm length)
        :param center_shift_x:
        :param center_shift_y:
        :param rot_x_flip:
        :param rot_y_flip:
        :param rot_z_spin:
        :return: 2D numpy array
        """
        print ('[INFO] Building instrument: 2theta @ {}'.format(two_theta))

        calibration = calibration_file_io.ResidualStressInstrumentCalibration()
        calibration.center_shift_z = arm_length_shift
        calibration.center_shift_x = center_shift_x
        calibration.center_shift_y = center_shift_y
        calibration.rotation_x = rot_x_flip
        calibration.rotation_y = rot_y_flip
        calibration.rotation_z = rot_z_spin

        self._instrument.build_instrument(two_theta, instrument_calibration=calibration)

        return

    def get_pixel_positions(self, is_matrix=False, corner_center=False):
        """
        return the pixel matrix of the instrument built
        :param is_matrix: flag to output pixels in matrix. Otherwise, 1D array in order of pixel IDs
        :return:
        """
        import math

        if is_matrix:
            pixel_array = self._instrument.get_pixel_matrix()
        else:
            # 1D array
            pixel_array = self._instrument.get_pixel_array()

            if corner_center:
                # only return 5 positions: 4 corners and center
                pos_array = numpy.ndarray(shape=(5, 3), dtype='float')

<<<<<<< HEAD
    # TODO - TONIGHT 1 - Doc and clean
    # TODO - TONIGHT 0 - Normalize by num bins (aka vanadium as old saying)

    def get_eta_Values( self ):
        return self._instrument.get_eta_values(dimension=1)

    def reduce_to_2theta_histogram(self, counts_array, mask, num_bins, x_range=None,
                                   is_point_data=True, use_mantid_histogram=False):
        """ convert the inputs (detector matrix and counts to 2theta histogram)
        :param counts_array:
        :param mask: vector of masks
        :param num_bins:
        :param x_range: range of X value
        :param use_mantid_histogram: use Mantid ResampleX to compare numpy histogram
        :return: 2-tuple (bin edges, counts in histogram)
        """
        # get vector of X: 2theta
        pixel_array = self._instrument.get_pixel_array()
=======
                # num detectors
                num_dets = pixel_array.shape[0]
>>>>>>> 76c2c603

                l = int(math.sqrt(num_dets))
                for i_pos, pos_tuple in enumerate([(0, 0), (0, l - 1), (l - 1, 0), (l - 1, l - 1), (l / 2, l / 2)]):
                    i_ws = pos_tuple[0] * l + pos_tuple[1]
                    pos_array[i_pos] = pixel_array[i_ws]
                # END-FOR

                # re-assign output
                pixel_array = pos_array

<<<<<<< HEAD
        # convert count type
        vec_counts = counts_array.astype('float64')
 #       print ('[INFO] PyRS.Instrument: 2theta range: {}, {}'.format(two_theta_array.min(),
 #                                                                    two_theta_array.max()))
=======
            # END-IF
>>>>>>> 76c2c603

        return pixel_array

    def generate_2theta_histogram_vector(self, min_2theta, step_2theta, max_2theta):
        """ Generate a 1-D array for histogram 2theta bins
        :param min_2theta: minimum 2theta or None
        :param step_2theta: constant bin size 2theta or None
        :param max_2theta: maximum 2theta and must be integer
        :return: 1D array
        """
        # Get the 2theta values for all pixels if default value is required
        if min_2theta is None or max_2theta is None:
            pixel_2theta_vector = self._instrument.get_pixels_2theta(dimension=1)
            if min_2theta is None:
                min_2theta = numpy.min(pixel_2theta_vector)
            if max_2theta is None:
                max_2theta = numpy.max(pixel_2theta_vector)
        # END-IF

        # Check inputs
        checkdatatypes.check_float_variable('Minimum 2theta', min_2theta, (-180, 180))
        checkdatatypes.check_float_variable('Maximum 2theta', max_2theta, (-180, 180))
        checkdatatypes.check_float_variable('2theta bin size', step_2theta, (0, 180))

        if min_2theta >= max_2theta:
            raise RuntimeError('2theta range ({}, {}) is invalid for generating histogram'
                               ''.format(min_2theta, max_2theta))

        vec_2theta = np.arange(min_2theta, max_2theta, step_2theta)

        return vec_2theta

    # TODO TEST - #72
    def reduce_to_2theta_histogram(self, two_theta_range, two_theta_step, apply_mask,
                                   is_point_data=True, normalize_pixel_bin=True, use_mantid_histogram=False):
        """ Reduce the previously added detector raw counts to 2theta histogram (i.e., diffraction pattern)
        :param two_theta_range: range of 2theta for histogram
        :param two_theta_step: step size of two theta
        :param apply_mask: If true and self._detector_mask has been set, the apply mask to output
        :param is_point_data: Flag whether the output is point data (numbers of X and Y are same)
        :param normalize_pixel_bin: normalize the number of pixels in each 2theta histogram bin
        :param use_mantid_histogram: Flag to use Mantid (algorithm ResampleX) to do histogram
        :return: 2-tuple (2-theta vector, counts in histogram)
        """
        # Get two-theta-histogram vector
        two_theta_vector = self.generate_2theta_histogram_vector(two_theta_range[0], two_theta_step, two_theta_range[1])

        # Get the data (each pixel's 2theta and counts)
        pixel_2theta_array = self._instrument.get_pixels_2theta(1)
        checkdatatypes.check_numpy_arrays('Two theta and detector counts array',
                                          [pixel_2theta_array, self._detector_counts], 1,
                                          check_same_shape=True)  # optional check
        if pixel_2theta_array.shape[0] != self._detector_counts.shape[0]:
            raise RuntimeError('Detector pixel position array ({}) does not match detector counts array ({})'
                               ''.format(pixel_2theta_array.shape, self._detector_counts.shape))
        # Convert count type
        vec_counts = self._detector_counts.astype('float64')

        print ('[INFO] PyRS.Instrument: pixels 2theta range: ({}, {}) vs 2theta histogram range: ({}, {})'
               ''.format(pixel_2theta_array.min(), pixel_2theta_array.max(), two_theta_vector.min(),
                         two_theta_vector.max()))

        # Apply mask: act on local variable vec_counts and thus won't affect raw data
        raw_event_counts = vec_counts.sum()
        if apply_mask and self._detector_mask is not None:
            # mask detector counts, assuming detector mask and counts are in same order of pixel
            checkdatatypes.check_numpy_arrays('Counts vector and mask vector',
                                              [self._detector_counts, self._detector_mask], 1, True)
            vec_counts *= self._detector_mask
            masked_counts = vec_counts.sum()
            num_masked = self._detector_mask.shape[0] - self._detector_mask.sum()
        else:
            masked_counts = raw_event_counts
            num_masked = 0
        # END-IF-ELSE
<<<<<<< HEAD
#        print ('[INFO] Raw counts = {}, # Masked Pixels = {}, Counts in ROI = {}'
#               ''.format(raw_counts, num_masked, masked_counts))
=======
        print ('[INFO] Raw counts = {}, # Masked Pixels = {}, Counts in ROI = {}'
               ''.format(raw_event_counts, num_masked, masked_counts))
>>>>>>> 76c2c603

        # Histogram:
        # NOTE: input 2theta_range may not be accurate because 2theta max may not be on the full 2-theta tick
        two_theta_vec_range = two_theta_vector.min(), two_theta_vector.max() + two_theta_step

        if use_mantid_histogram:
            # this is a branch used for testing against Mantid method
            num_bins = two_theta_vector.size()
            two_theta_vector, intensity_vector = self.histogram_by_mantid(pixel_2theta_array, masked_counts,
                                                                          two_theta_vec_range, num_bins)

        else:
            # use numpy.histogram
            two_theta_vector, intensity_vector = self.histogram_by_numpy(pixel_2theta_array, vec_counts,
                                                                         two_theta_vector,
                                                                         is_point_data, True)

        # Record
        self._reduced_diffraction_data = two_theta_vector, intensity_vector

        return two_theta_vector, intensity_vector

    # TODO - TEST 0 -
    def reduce_to_dspacing_histogram(self, counts_array, mask, num_bins, x_range=None,
                                     export_point_data=True, use_mantid_histogram=False):
        """
        w_l = 2d sin (0.5 * two_theta)
        :param counts_array:
        :param mask:
        :param num_bins:
        :param x_range:
        :param export_point_data:
        :param use_mantid_histogram:
        :return:
        """
        # get d-spacing
        d_space_vec = self._instrument.get_dspacing_value(dimension=1)
        checkdatatypes.check_numpy_arrays('dSpacing array', [d_space_vec], 1, check_same_shape=False)

        # check with counts
        if d_space_vec.shape != counts_array.shape:
            raise RuntimeError('Counts (array) has a different ... blabla')

        # convert count type
        vec_counts = counts_array.astype('float64')
        print ('[INFO] PyRS.Instrument: 2theta range: {}, {}'.format(d_space_vec.min(),
                                                                     d_space_vec.max()))

        # check inputs of x range
        if x_range:
            checkdatatypes.check_tuple('X range', x_range, 2)
            if x_range[0] >= x_range[1]:
                raise RuntimeError('X range {} is not allowed'.format(x_range))

        # apply mask
        raw_counts = vec_counts.sum()
        if mask is not None:
            checkdatatypes.check_numpy_arrays('Counts vector and mask vector', [counts_array, mask], 1, True)
            vec_counts *= mask
            masked_counts = vec_counts.sum()
            num_masked = mask.shape[0] - mask.sum()
        else:
            masked_counts = raw_counts
            num_masked = 0
        # END-IF-ELSE
        print ('[INFO] Raw counts = {}, # Masked Pixels = {}, Counts in ROI = {}'
               ''.format(raw_counts, num_masked, masked_counts))

        # this is histogram data
        norm_bins = True
        is_point_data = True
        bin_edges, hist = self.histogram_by_numpy(d_space_vec, vec_counts, x_range, num_bins,
                                                  is_point_data, norm_bins)

        return bin_edges, hist

    def set_experimental_data(self, two_theta, raw_count_vec):
        """ Set experimental data (for a sub-run)
        :param two_theta: detector position
        :param raw_count_vec: detector raw counts
        :return:
        """
        checkdatatypes.check_float_variable('2-theta', two_theta, (-180, 180))
        checkdatatypes.check_numpy_arrays('Detector (raw) counts', [raw_count_vec], 1, False)

        self._detector_2theta = two_theta
        self._detector_counts = raw_count_vec

        return

    def set_mask(self, mask_vec):
        """
        Set mask vector to this instance
        :param mask_vec: 1D array for mask (1 for ROI, 0 for mask out)
        :return:
        """
        checkdatatypes.check_numpy_arrays('Mask vector', [mask_vec], 1, False)

        self._detector_mask = mask_vec

        return

    @staticmethod
    def histogram_by_mantid(two_theta_array, vec_counts, x_range, num_bins):
        """
        Use Mantid's ResampleX to histogram detector counts to 2theta
        :param two_theta_array:
        :param vec_counts:
        :param x_range:
        :param num_bins:
        :return:
        """
        # create a 1-spec workspace
        t0 = time.time()

        pixel_ids = numpy.arange(two_theta_array.shape[0])
        CreateWorkspace(DataX=two_theta_array, DataY=vec_counts, DataE=pixel_ids, NSpec=1,
                        OutputWorkspace='prototype')

        t1 = time.time()

        # Sort X-axis
        temp_ws = SortXAxis(InputWorkspace='prototype', OutputWorkspace='prot_sorted', Ordering='Ascending',
                            IgnoreHistogramValidation=True)
        temp_vec_y = temp_ws.readY(0)
        print ('[DEBUG] After SortXAxis: Y-range = ({}, {})'.format(temp_vec_y.min(), temp_vec_y.max()))
        t2 = time.time()

        # Resample
        binned = ResampleX(InputWorkspace='prot_sorted', OutputWorkspace='mantid_binned',
                           XMin=x_range[0], XMax=x_range[1],
                           NumberBins=num_bins, EnableLogging=False)

        t3 = time.time()

        print ('[STAT] Create workspace: {}\n\tSort: {}\n\tResampleX: {}'
               ''.format(t1 - t0, t2 - t0, t3 - t0))

        bin_edges = binned.readX(0)
        hist = binned.readY(0)
        pixel_ids = binned.readE(0)

        print ('[DB...BAT] Workspace Size: {}, {}, {}'.format(len(bin_edges), len(hist), len(pixel_ids)))

        return bin_edges, hist

    @staticmethod
    def histogram_by_numpy(pixel_2theta_array, vec_counts, two_theta_vec, is_point_data, norm_bins):
        """
        Histogram a data set (X, Y) by numpy histogram algorithm
        Assumption:
        1. pixel_2theta_array[i] and vec_counts[i] correspond to the same detector pixel
        :param pixel_2theta_array: 2theta array for each pixel
        :param vec_counts: array for vector counts
        :param x_range: 2-theta range
        :param num_bins: number of bins
        :param is_point_data: whether the output is a point data
        :param norm_bins: whether in each histogram 2theta bin, the intensity (summed counts) shall be normalized
                          by the number of pixels fall into this 2theta range
        :return:
        """
        checkdatatypes.check_numpy_arrays('Pixel 2theta array, pixel counts array',
                                          [pixel_2theta_array, vec_counts],
                                          1, True)

        # Call numpy to histogram
        # TODO - NOW NOW #72 - Try bins = two_theta_vector
        if False:
            x_range, num_bins = two_theta_vec
            hist, bin_edges = np.histogram(pixel_2theta_array, bins=num_bins, range=x_range, weights=vec_counts)
        else:
            hist, bin_edges = np.histogram(pixel_2theta_array, bins=two_theta_vec, weights=vec_counts)
            # from matplotlib import pyplot as plt
            # plt.plot(bin_edges[1:], hist)
            # plt.show()

        # Optionally to normalize by number of pixels (sampling points) in the 2theta bin
        if norm_bins:
            # Create an all 1 vector
            vec_one = numpy.zeros(shape=vec_counts.shape) + 1
            # Histograms
            # TODO FIXME - TONIGHT - NOW
            #
            #   File "/home/wzz/Projects/PyRS/build/lib.linux-x86_64-2.7/pyrs/core/reduce_hb2b_pyrs.py", line 653, in histogram_by_numpy
            #   hist_bin, bin_edges2 = np.histogram(pixel_2theta_array, bins=num_bins, range=x_range, weights=vec_one)
            #   UnboundLocalError: local variable 'num_bins' referenced before assignment
            #
            #
            hist_bin, bin_edges2 = np.histogram(pixel_2theta_array, bins=two_theta_vec, weights=vec_one)

            # Normalize with cautious to avoid zero number of bins on any X
            if False:
                # FIXME TODO - #72 - Remove this as next works
                for ibin in range(hist_bin.shape[0]):
                    if hist_bin[ibin] < 1.E-4:  # zero
                        hist_bin[ibin] = 1.E10  # doesn't matter how big it is
                # END-FOR
            else:
                # Shall be a better operation with numpy
                hist_bin[numpy.where(hist_bin < 0.1)] += 1

            hist /= hist_bin  # normalize
        # END-IF

        # Bins information output
        bin_size_vec = (bin_edges[1:] - bin_edges[:-1])
        #print ('[DB...BAT] Histograms Bins: X = [{}, {}]'.format(bin_edges[0], bin_edges[-1]))
        #print ('[DB...BAT] Bin size = {}, Std = {}'.format(numpy.average(bin_size_vec), numpy.std(bin_size_vec)))

        # convert to point data as an option.  Use the center of the 2theta bin as new theta
        if is_point_data:
            delta_bin = bin_edges[1] - bin_edges[0]
            bin_edges += delta_bin * 0.5
            bin_edges = bin_edges[:-1]
        # END-IF

        return bin_edges, hist

# END-CLASS


<|MERGE_RESOLUTION|>--- conflicted
+++ resolved
@@ -143,6 +143,7 @@
         # get 2theta and eta
         self._calculate_pixel_2theta()
         self._calculate_pixel_eta()
+
         return self._pixel_matrix
 
     def _calculate_pixel_2theta(self):
@@ -155,7 +156,7 @@
             raise RuntimeError('Instrument has not been built yet. Pixel matrix is missing')
 
         # define
-        k_in_vec = [0, 0, 1]
+        # k_in_vec = [0, 0, 1]
 
         det_pos_array = self._pixel_matrix.copy()
 
@@ -167,35 +168,30 @@
             det_pos_norm_matrix = np.sqrt(self._pixel_matrix[:][:, :, 0] ** 2 +
                                           self._pixel_matrix[:][:, :, 1] ** 2 +
                                           self._pixel_matrix[:][:, :, 2] ** 2)
-            #### Instrument K_in is fixed to [0,0,1]
             # normalize pixel position for diffraction angle
-            #for i_dir in range(3):
-            #    det_pos_array[:, :, i_dir] /= det_pos_norm_matrix
+            ## for i_dir in range(3):
+            ##     des_pos_array[:, :, i_dir] /= det_pos_norm_matrix
 
             # convert to  2theta in degree
-            #diff_angle_cos_matrix = det_pos_array[:, :, 0] * k_in_vec[0] + det_pos_array[:, :, 1] * k_in_vec[1] + \
-            #                        det_pos_array[:, :, 2] * k_in_vec[2]
-            #twotheta_matrix = np.arccos(diff_angle_cos_matrix) * 180 / np.pi
+            ## diff_angle_cos_matrix = des_pos_array[:, :, 0] * k_in_vec[0] + des_pos_array[:, :, 1] * k_in_vec[1] + \
+            ##                         des_pos_array[:, :, 2] * k_in_vec[2]
+            ## twotheta_matrix = np.arccos(diff_angle_cos_matrix) * 180 / np.pi
             twotheta_matrix = np.arccos(det_pos_array[:, :, 2] / det_pos_norm_matrix ) * 180 / np.pi
-
             return_value = twotheta_matrix
         else:
             # (N x M) x 3 array
             # convert detector positions array to 2theta array
             # normalize the detector position 2D array
-            det_pos_norm_array = np.sqrt(det_pos_array[:, 0] ** 2 + det_pos_array[:, 1] ** 2 + det_pos_array[:, 2] ** 2)
-
-            #### Instrument K_in is fixed to [0,0,1]            
+            det_pos_norm_array = np.sqrt(des_pos_array[:, 0] ** 2 + des_pos_array[:, 1] ** 2 + des_pos_array[:, 2] ** 2)
             # normalize pixel position for diffraction angle
-            #for i_dir in range(3):
-            #    des_pos_array[:, i_dir] /= det_pos_norm_array
+            ## for i_dir in range(3):
+            ##     des_pos_array[:, i_dir] /= det_pos_norm_array
 
             # convert to  2theta in degree
-            #diff_angle_cos_array = det_pos_array[:, 0] * k_in_vec[0] + det_pos_array[:, 1] * k_in_vec[1] + \
-            #                       det_pos_array[:, 2] * k_in_vec[2]
-
-            #twotheta_array = np.arccos(diff_angle_cos_array) * 180 / np.pi
-            twotheta_array = np.arccos( det_pos_array[:, 2] / det_pos_norm_array ) * 180 / np.pi
+            ## diff_angle_cos_array = des_pos_array[:, 0] * k_in_vec[0] + des_pos_array[:, 1] * k_in_vec[1] + \
+            ##                        des_pos_array[:, 2] * k_in_vec[2]
+            ## twotheta_array = np.arccos(diff_angle_cos_array) * 180 / np.pi
+            twotheta_array = np.arccos(det_pos_array[:, 2] / det_pos_norm_array ) * 180 / np.pi
             return_value = twotheta_array
         # END-IF-ELSE
 
@@ -328,7 +324,7 @@
 
         return two_theta_values
 
-    def get_eta_values(self, dimension):
+     def get_eta_values(self, dimension):
         """
         get the 2theta values for all the pixels
         :param dimension: 1 for array, 2 for matrix
@@ -472,29 +468,8 @@
                 # only return 5 positions: 4 corners and center
                 pos_array = numpy.ndarray(shape=(5, 3), dtype='float')
 
-<<<<<<< HEAD
-    # TODO - TONIGHT 1 - Doc and clean
-    # TODO - TONIGHT 0 - Normalize by num bins (aka vanadium as old saying)
-
-    def get_eta_Values( self ):
-        return self._instrument.get_eta_values(dimension=1)
-
-    def reduce_to_2theta_histogram(self, counts_array, mask, num_bins, x_range=None,
-                                   is_point_data=True, use_mantid_histogram=False):
-        """ convert the inputs (detector matrix and counts to 2theta histogram)
-        :param counts_array:
-        :param mask: vector of masks
-        :param num_bins:
-        :param x_range: range of X value
-        :param use_mantid_histogram: use Mantid ResampleX to compare numpy histogram
-        :return: 2-tuple (bin edges, counts in histogram)
-        """
-        # get vector of X: 2theta
-        pixel_array = self._instrument.get_pixel_array()
-=======
                 # num detectors
                 num_dets = pixel_array.shape[0]
->>>>>>> 76c2c603
 
                 l = int(math.sqrt(num_dets))
                 for i_pos, pos_tuple in enumerate([(0, 0), (0, l - 1), (l - 1, 0), (l - 1, l - 1), (l / 2, l / 2)]):
@@ -505,14 +480,7 @@
                 # re-assign output
                 pixel_array = pos_array
 
-<<<<<<< HEAD
-        # convert count type
-        vec_counts = counts_array.astype('float64')
- #       print ('[INFO] PyRS.Instrument: 2theta range: {}, {}'.format(two_theta_array.min(),
- #                                                                    two_theta_array.max()))
-=======
             # END-IF
->>>>>>> 76c2c603
 
         return pixel_array
 
@@ -544,6 +512,9 @@
         vec_2theta = np.arange(min_2theta, max_2theta, step_2theta)
 
         return vec_2theta
+        
+    def get_eta_Values( self ):
+        return self._instrument.get_eta_values(dimension=1)
 
     # TODO TEST - #72
     def reduce_to_2theta_histogram(self, two_theta_range, two_theta_step, apply_mask,
@@ -588,13 +559,8 @@
             masked_counts = raw_event_counts
             num_masked = 0
         # END-IF-ELSE
-<<<<<<< HEAD
-#        print ('[INFO] Raw counts = {}, # Masked Pixels = {}, Counts in ROI = {}'
-#               ''.format(raw_counts, num_masked, masked_counts))
-=======
         print ('[INFO] Raw counts = {}, # Masked Pixels = {}, Counts in ROI = {}'
                ''.format(raw_event_counts, num_masked, masked_counts))
->>>>>>> 76c2c603
 
         # Histogram:
         # NOTE: input 2theta_range may not be accurate because 2theta max may not be on the full 2-theta tick
@@ -801,8 +767,8 @@
 
         # Bins information output
         bin_size_vec = (bin_edges[1:] - bin_edges[:-1])
-        #print ('[DB...BAT] Histograms Bins: X = [{}, {}]'.format(bin_edges[0], bin_edges[-1]))
-        #print ('[DB...BAT] Bin size = {}, Std = {}'.format(numpy.average(bin_size_vec), numpy.std(bin_size_vec)))
+        print ('[DB...BAT] Histograms Bins: X = [{}, {}]'.format(bin_edges[0], bin_edges[-1]))
+        print ('[DB...BAT] Bin size = {}, Std = {}'.format(numpy.average(bin_size_vec), numpy.std(bin_size_vec)))
 
         # convert to point data as an option.  Use the center of the 2theta bin as new theta
         if is_point_data:
@@ -815,4 +781,3 @@
 
 # END-CLASS
 
-
